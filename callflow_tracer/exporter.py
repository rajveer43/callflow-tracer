--- conflicted
+++ resolved
@@ -257,10 +257,6 @@
     
     # Generate the HTML template
     vis_js_cdn = "https://unpkg.com/vis-network/standalone/umd/vis-network.min.js" if include_vis_js else ""
-<<<<<<< HEAD
-=======
-
->>>>>>> 7b3e2f28
     # Prepare profiling stats display
     profiling_present = profiling_stats is not None
     memory_current = profiling_stats.get('memory', {}).get('current_mb', 0.0) if profiling_present else 0.0
@@ -268,7 +264,6 @@
     io_wait = profiling_stats.get('io_wait', 0.0) if profiling_present else 0.0
     cpu_profile_text = profiling_stats.get('cpu', {}).get('profile_data', '') if profiling_present else ''
 
-<<<<<<< HEAD
     # Analyze CPU profiling data if available
     cpu_profile_metrics = _analyze_cpu_profile(cpu_profile_text) if cpu_profile_text else {
         'total_time': 0.0,
@@ -287,37 +282,6 @@
     
     # To avoid f-string errors with curly braces in JS, use .format() for the outer template, and escape curly braces as needed
     html_template = """<!DOCTYPE html>
-=======
-    # Build dynamic HTML snippets separately to avoid backslashes inside f-string expressions
-    vis_script_tag = (
-        f'<script type="text/javascript" src="{vis_js_cdn}"></script>' if include_vis_js else ''
-    )
-
-    memory_current_html = (
-        f'<div class="stat"><div class="stat-value">{memory_current:.2f}MB</div>'
-        f'<div class="stat-label">Memory (current)</div></div>'
-        if profiling_present else ''
-    )
-
-    memory_peak_html = (
-        f'<div class="stat"><div class="stat-value">{memory_peak:.2f}MB</div>'
-        f'<div class="stat-label">Memory (peak)</div></div>'
-        if profiling_present else ''
-    )
-
-    io_wait_html = (
-        f'<div class="stat"><div class="stat-value">{io_wait:.3f}s</div>'
-        f'<div class="stat-label">I/O wait</div></div>'
-        if profiling_present else ''
-    )
-
-    cpu_profile_section = (
-        f'<details><summary><strong>CPU Profile (cProfile)</strong></summary><pre>{cpu_profile_text}</pre></details>'
-        if profiling_present and cpu_profile_text else ''
-    )
-
-    html_template = f"""<!DOCTYPE html>
->>>>>>> 7b3e2f28
 <html lang="en">
 <head>
     <meta charset="UTF-8">
@@ -613,15 +577,11 @@
             margin-right: 5px;
         }}
     </style>
-<<<<<<< HEAD
     {vis_js_script}
     <link href="https://cdnjs.cloudflare.com/ajax/libs/vis-network/9.1.2/vis-network.min.css" rel="stylesheet" type="text/css" />
     <script src="https://cdnjs.cloudflare.com/ajax/libs/d3/7.8.5/d3.min.js"></script>
     <link href="https://cdn.jsdelivr.net/npm/select2@4.1.0-rc.0/dist/css/select2.min.css" rel="stylesheet" />
     <script src="https://cdn.jsdelivr.net/npm/select2@4.1.0-rc.0/dist/js/select2.min.js"></script>
-=======
-    {vis_script_tag}
->>>>>>> 7b3e2f28
 </head>
 <body>
     <div class="container">
@@ -643,24 +603,12 @@
                 <div class="stat-value">{duration:.3f}s</div>
                 <div class="stat-label">Total Duration</div>
             </div>
-<<<<<<< HEAD
             {memory_current_block}
             {memory_peak_block}
             {io_wait_block}
         </div>
         
         <div class="control-panel">
-=======
-            {memory_current_html}
-            {memory_peak_html}
-            {io_wait_html}
-        </div>
-        
-        <div id="network"></div>
-        
-        <div class="controls">
-            {cpu_profile_section}
->>>>>>> 7b3e2f28
             <div class="control-group">
                 <label for="layout">Layout:</label>
                 <select id="layout" onchange="changeLayout(this.value)">
